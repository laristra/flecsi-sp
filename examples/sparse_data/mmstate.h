--- conflicted
+++ resolved
@@ -43,15 +43,10 @@
   // material volume fractions are stored using the sparse storage type,
   // while the macroscopic quantities use a dense storage type.
   ///
-<<<<<<< HEAD
-	flecsi_register_data(mesh, solver, density, double, sparse, 1, cells, num_mats);
-	flecsi_register_data(mesh, solver, macro, cell_data_t, dense, 1, cells);
-=======
 	flecsi_register_data(mesh, solver, density, double, sparse,
     1, cells, num_mats);
 	flecsi_register_data(mesh, solver, macro, cell_data_t, dense,
     1, cells);
->>>>>>> 38a51d61
 
   // Initialize material data and cell volumes
   {
