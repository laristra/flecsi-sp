/*~-------------------------------------------------------------------------~~*
 * Copyright (c) 2016 Los Alamos National Laboratory, LLC
 * All rights reserved
 *~-------------------------------------------------------------------------~~*/
///////////////////////////////////////////////////////////////////////////////
/// \file
/// \brief Simple tests related to solving full hydro solutions.
///////////////////////////////////////////////////////////////////////////////

// hydro includes
#include <cinch/logging/cinchlog.h>
#include <flecsi-sp/burton/burton_specialization_init.h>
#include <ristra/initialization/arguments.h>

namespace flecsi {
namespace execution {
 
// register command line arguments
auto register_mesh_args = 
  ristra::initialization::command_line_arguments_t::instance().register_group(
    "mesh", "Mesh specialization parameters" );

auto register_mesh_args_file = 
  ristra::initialization::command_line_arguments_t::instance().
    register_argument<std::string>("mesh", "mesh-file,m", "Specify mesh file" );

auto register_mesh_args_entries = 
  ristra::initialization::command_line_arguments_t::instance().
    register_argument<int>( "mesh", "max-entries,e",
        "Specify the maximum number of sparse entries" ); 

///////////////////////////////////////////////////////////////////////////////
//! \brief The specialization initialization driver.
///////////////////////////////////////////////////////////////////////////////
void specialization_tlt_init(int argc, char** argv)
{
#ifdef BURTON_ENABLE_APPLICATION_TLT_INIT
  application_tlt_init(argc, argv);
#endif // BURTON_ENABLE_APPLICATION_TLT_INIT
  clog(info) << "In specialization top-level-task init" << std::endl;

  // get the color
  auto & context = flecsi::execution::context_t::instance();
  auto rank = context.color();

  //===========================================================================
  // Parse arguments
  //===========================================================================

  // check command line arguments
  auto & cmdl = ristra::initialization::command_line_arguments_t::instance();
  auto args = cmdl.process_arguments(argc, argv);
  const auto & variables = args.variables;

  if ( variables.count("help") ) exit(0);
  if ( args.error ) exit(-1);

  // get the input file
  auto mesh_filename_string = variables.as<std::string>("mesh-file");

  // override any inputs if need be
  if ( !mesh_filename_string.empty() ) {
    if ( rank == 0 )
      std::cout << "Using mesh file \"" << mesh_filename_string << "\"."
                << std::endl;
  }
  else {
    THROW_RUNTIME_ERROR( "No mesh file provided" );
  }
  
  // get the maximum number of entries
  std::size_t max_entries = variables.as<int>("max-entries", 5);
  if ( variables.count("max-entries") && rank == 0 )
      std::cout << "Setting max_entries to \"" << max_entries << "\"." << std::endl;

  //===========================================================================
  // Partition mesh
  //===========================================================================

  clog(info) << "Partitioning mesh" << std::endl;

  // need to put the filename into a statically sized character array
  auto mesh_filename = flecsi_sp::utils::to_char_array( mesh_filename_string );

  // execute the mpi task to partition the mesh
  flecsi_execute_mpi_task(partition_mesh, flecsi_sp::burton, mesh_filename,
    max_entries);
}

///////////////////////////////////////////////////////////////////////////////
//! \brief The specialization initialization driver.
///////////////////////////////////////////////////////////////////////////////
void specialization_spmd_init(int argc, char** argv)
{
  clog(info) << "In specialization spimd init" << std::endl;

  // get a mesh handle and call the initialization task
  auto mesh_handle = flecsi_get_client_handle(
      flecsi_sp::burton::burton_mesh_t, meshes, mesh0);
<<<<<<< HEAD
=======

>>>>>>> 126ffc08
  flecsi_execute_task(initialize_mesh, flecsi_sp::burton, index, mesh_handle);
}

} // namespace
} // namespace<|MERGE_RESOLUTION|>--- conflicted
+++ resolved
@@ -97,10 +97,7 @@
   // get a mesh handle and call the initialization task
   auto mesh_handle = flecsi_get_client_handle(
       flecsi_sp::burton::burton_mesh_t, meshes, mesh0);
-<<<<<<< HEAD
-=======
-
->>>>>>> 126ffc08
+  
   flecsi_execute_task(initialize_mesh, flecsi_sp::burton, index, mesh_handle);
 }
 
