--- conflicted
+++ resolved
@@ -208,17 +208,11 @@
       if (exo_id < 0)
         clog_fatal(
             "Problem opening exodus file, ex_open() returned " << exo_id);
-<<<<<<< HEAD
-      //This sets the file to read IDs as 64 bit.  If the file does not have 
-      //64 bit IDs, it should have no effect. 
-      ex_set_int64_status(exo_id, EX_ALL_INT64_API);
-=======
       
       //This sets the file to read IDs as 64 bit.  If the file does not have 
       //64 bit IDs, it should have no effect. 
       ex_set_int64_status(exo_id, EX_ALL_INT64_API);
 
->>>>>>> 2fea3715
       return exo_id;
 
     } else if ((mode & std::ios_base::out) == std::ios_base::out) {
